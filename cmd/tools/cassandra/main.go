// Copyright (c) 2017 Uber Technologies, Inc.
//
// Permission is hereby granted, free of charge, to any person obtaining a copy
// of this software and associated documentation files (the "Software"), to deal
// in the Software without restriction, including without limitation the rights
// to use, copy, modify, merge, publish, distribute, sublicense, and/or sell
// copies of the Software, and to permit persons to whom the Software is
// furnished to do so, subject to the following conditions:
//
// The above copyright notice and this permission notice shall be included in
// all copies or substantial portions of the Software.
//
// THE SOFTWARE IS PROVIDED "AS IS", WITHOUT WARRANTY OF ANY KIND, EXPRESS OR
// IMPLIED, INCLUDING BUT NOT LIMITED TO THE WARRANTIES OF MERCHANTABILITY,
// FITNESS FOR A PARTICULAR PURPOSE AND NONINFRINGEMENT. IN NO EVENT SHALL THE
// AUTHORS OR COPYRIGHT HOLDERS BE LIABLE FOR ANY CLAIM, DAMAGES OR OTHER
// LIABILITY, WHETHER IN AN ACTION OF CONTRACT, TORT OR OTHERWISE, ARISING FROM,
// OUT OF OR IN CONNECTION WITH THE SOFTWARE OR THE USE OR OTHER DEALINGS IN
// THE SOFTWARE.

package main

import (
<<<<<<< HEAD
	"github.com/temporalio/temporal/tools/cassandra"
=======
>>>>>>> e58ce1a8
	"os"

	"github.com/uber/cadence/tools/cassandra"
)

func main() {
	cassandra.RunTool(os.Args)
}<|MERGE_RESOLUTION|>--- conflicted
+++ resolved
@@ -21,13 +21,9 @@
 package main
 
 import (
-<<<<<<< HEAD
-	"github.com/temporalio/temporal/tools/cassandra"
-=======
->>>>>>> e58ce1a8
 	"os"
 
-	"github.com/uber/cadence/tools/cassandra"
+	"github.com/temporalio/temporal/tools/cassandra"
 )
 
 func main() {
