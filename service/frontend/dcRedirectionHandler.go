--- conflicted
+++ resolved
@@ -28,7 +28,9 @@
 	"context"
 	"time"
 
+	querypb "go.temporal.io/temporal-proto/query"
 	"go.temporal.io/temporal-proto/workflowservice"
+	healthpb "google.golang.org/grpc/health/grpc_health_v1"
 
 	"github.com/temporalio/temporal/common"
 	"github.com/temporalio/temporal/common/log"
@@ -38,11 +40,7 @@
 	"github.com/temporalio/temporal/common/service/config"
 )
 
-<<<<<<< HEAD
-var _ workflowservice.WorkflowServiceServer = (*DCRedirectionHandlerImpl)(nil)
-=======
 var _ Handler = (*DCRedirectionHandlerImpl)(nil)
->>>>>>> 651a26b2
 
 type (
 	// DCRedirectionHandlerImpl is simple wrapper over frontend service, doing redirection based on policy
@@ -53,11 +51,7 @@
 		config             *Config
 		redirectionPolicy  DCRedirectionPolicy
 		tokenSerializer    common.TaskTokenSerializer
-<<<<<<< HEAD
-		frontendHandler    workflowservice.WorkflowServiceServer
-=======
 		frontendHandler    Handler
->>>>>>> 651a26b2
 	}
 )
 
@@ -68,15 +62,9 @@
 ) *DCRedirectionHandlerImpl {
 	resource := wfHandler.GetResource()
 	dcRedirectionPolicy := RedirectionPolicyGenerator(
-<<<<<<< HEAD
-		wfHandler.GetClusterMetadata(),
-		wfHandler.config,
-		wfHandler.GetNamespaceCache(),
-=======
 		resource.GetClusterMetadata(),
 		wfHandler.GetConfig(),
-		resource.GetDomainCache(),
->>>>>>> 651a26b2
+		resource.GetNamespaceCache(),
 		policy,
 	)
 
@@ -90,16 +78,6 @@
 	}
 }
 
-<<<<<<< HEAD
-// Namespace APIs, namespace APIs does not require redirection
-=======
-// RegisterHandler register this handler, must be called before Start()
-func (handler *DCRedirectionHandlerImpl) RegisterHandler() {
-	dispatcher := handler.GetResource().GetDispatcher()
-	dispatcher.Register(workflowserviceserver.New(handler))
-	dispatcher.Register(metaserver.New(handler))
-}
-
 // Start starts the handler
 func (handler *DCRedirectionHandlerImpl) Start() {
 	handler.frontendHandler.Start()
@@ -126,11 +104,16 @@
 	handler.frontendHandler.UpdateHealthStatus(status)
 }
 
-// Health is for health check
-func (handler *DCRedirectionHandlerImpl) Health(ctx context.Context) (*health.HealthStatus, error) {
-	return handler.frontendHandler.Health(ctx)
-}
->>>>>>> 651a26b2
+// Check is for health check
+func (handler *DCRedirectionHandlerImpl) Check(ctx context.Context, request *healthpb.HealthCheckRequest) (*healthpb.HealthCheckResponse, error) {
+	return handler.frontendHandler.Check(ctx, request)
+}
+
+func (handler *DCRedirectionHandlerImpl) Watch(request *healthpb.HealthCheckRequest, server healthpb.Health_WatchServer) error {
+	return handler.frontendHandler.Watch(request, server)
+}
+
+// Namespace APIs, namespace APIs does not require redirection
 
 // DeprecateNamespace API call
 func (handler *DCRedirectionHandlerImpl) DeprecateNamespace(
@@ -304,69 +287,6 @@
 	return resp, err
 }
 
-<<<<<<< HEAD
-// GetWorkflowExecutionRawHistory API call
-func (handler *DCRedirectionHandlerImpl) GetWorkflowExecutionRawHistory(
-	ctx context.Context,
-	request *workflowservice.GetWorkflowExecutionRawHistoryRequest,
-) (resp *workflowservice.GetWorkflowExecutionRawHistoryResponse, retError error) {
-
-	var apiName = "GetWorkflowExecutionRawHistory"
-	var err error
-	var cluster string
-
-	scope, startTime := handler.beforeCall(metrics.DCRedirectionGetWorkflowExecutionRawHistoryScope)
-	defer func() {
-		handler.afterCall(scope, startTime, cluster, &retError)
-	}()
-
-	err = handler.redirectionPolicy.WithNamespaceRedirect(ctx, request.GetNamespace(), apiName, func(targetDC string) error {
-		cluster = targetDC
-		switch {
-		case targetDC == handler.currentClusterName:
-			resp, err = handler.frontendHandler.GetWorkflowExecutionRawHistory(ctx, request)
-		default:
-			remoteClient := handler.GetRemoteFrontendClient(targetDC)
-			resp, err = remoteClient.GetWorkflowExecutionRawHistory(ctx, request)
-		}
-		return err
-	})
-
-	return resp, err
-}
-
-// PollForWorkflowExecutionRawHistory API call
-func (handler *DCRedirectionHandlerImpl) PollForWorkflowExecutionRawHistory(
-	ctx context.Context,
-	request *workflowservice.PollForWorkflowExecutionRawHistoryRequest,
-) (resp *workflowservice.PollForWorkflowExecutionRawHistoryResponse, retError error) {
-
-	var apiName = "PollForWorkflowExecutionRawHistory"
-	var err error
-	var cluster string
-
-	scope, startTime := handler.beforeCall(metrics.DCRedirectionPollForWorkflowExecutionRawHistoryScope)
-	defer func() {
-		handler.afterCall(scope, startTime, cluster, &retError)
-	}()
-
-	err = handler.redirectionPolicy.WithNamespaceRedirect(ctx, request.GetNamespace(), apiName, func(targetDC string) error {
-		cluster = targetDC
-		switch {
-		case targetDC == handler.currentClusterName:
-			resp, err = handler.frontendHandler.PollForWorkflowExecutionRawHistory(ctx, request)
-		default:
-			remoteClient := handler.GetRemoteFrontendClient(targetDC)
-			resp, err = remoteClient.PollForWorkflowExecutionRawHistory(ctx, request)
-		}
-		return err
-	})
-
-	return resp, err
-}
-
-=======
->>>>>>> 651a26b2
 // ListArchivedWorkflowExecutions API call
 func (handler *DCRedirectionHandlerImpl) ListArchivedWorkflowExecutions(
 	ctx context.Context,
@@ -646,7 +566,7 @@
 			// Only autofoward consistent queries, this is done for two reasons:
 			// 1. Query is meant to be fast, autoforwarding all queries will increase latency.
 			// 2. If eventual consistency was requested then the results from running out of local dc will be fine.
-			if request.GetQueryConsistencyLevel() == shared.QueryConsistencyLevelStrong {
+			if request.GetQueryConsistencyLevel() == querypb.QueryConsistencyLevel_Strong {
 				remoteClient := handler.GetRemoteFrontendClient(targetDC)
 				resp, err = remoteClient.QueryWorkflow(ctx, request)
 			} else {
