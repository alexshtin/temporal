--- conflicted
+++ resolved
@@ -23,16 +23,10 @@
 import (
 	"sync"
 
-<<<<<<< HEAD
+	"go.uber.org/atomic"
+
 	"github.com/temporalio/temporal/common/log"
 	"github.com/temporalio/temporal/common/log/tag"
-	"go.uber.org/atomic"
-=======
-	"go.uber.org/atomic"
-
-	"github.com/uber/cadence/common/log"
-	"github.com/uber/cadence/common/log/tag"
->>>>>>> e58ce1a8
 )
 
 // Used to convert out of order acks into ackLevel movement.
