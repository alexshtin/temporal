--- conflicted
+++ resolved
@@ -190,16 +190,10 @@
 	// one heartbeat task was persisted multiple times with different taskIDs due to the retry logic
 	// for updating workflow execution. In that case, only one new heartbeat timeout task should be
 	// created.
-<<<<<<< HEAD
 	isHeartBeatTask := task.TimeoutType == int32(eventpb.TimeoutType_Heartbeat)
 	activityInfo, ok := mutableState.GetActivityInfo(task.GetEventId())
 	goVisibilityTS, _ := types.TimestampFromProto(task.VisibilityTimestamp)
-	if isHeartBeatTask && ok && activityInfo.LastHeartbeatTimeoutVisibility <= goVisibilityTS.Unix() {
-=======
-	isHeartBeatTask := task.TimeoutType == int(workflow.TimeoutTypeHeartbeat)
-	activityInfo, ok := mutableState.GetActivityInfo(task.EventID)
-	if isHeartBeatTask && ok && activityInfo.LastHeartbeatTimeoutVisibilityInSeconds <= task.VisibilityTimestamp.Unix() {
->>>>>>> 651a26b2
+	if isHeartBeatTask && ok && activityInfo.LastHeartbeatTimeoutVisibilityInSeconds <= goVisibilityTS.Unix() {
 		activityInfo.TimerTaskStatus = activityInfo.TimerTaskStatus &^ timerTaskStatusCreatedHeartbeat
 		if err := mutableState.UpdateActivity(activityInfo); err != nil {
 			return err
