--- conflicted
+++ resolved
@@ -568,12 +568,8 @@
 		CloseTime        time.Time
 		Status           *executionpb.WorkflowExecutionStatus
 		HistoryLength    int64
-<<<<<<< HEAD
 		Memo             *serialization.DataBlob
-=======
-		Memo             *DataBlob
 		TaskList         string
->>>>>>> 651a26b2
 		SearchAttributes map[string]interface{}
 	}
 
@@ -600,12 +596,8 @@
 		ExecutionTimestamp int64
 		WorkflowTimeout    int64
 		TaskID             int64
-<<<<<<< HEAD
 		Memo               *serialization.DataBlob
-=======
-		Memo               *DataBlob
 		TaskList           string
->>>>>>> 651a26b2
 		SearchAttributes   map[string][]byte
 	}
 
@@ -618,12 +610,8 @@
 		StartTimestamp     int64
 		ExecutionTimestamp int64
 		TaskID             int64
-<<<<<<< HEAD
 		Memo               *serialization.DataBlob
-=======
-		Memo               *DataBlob
 		TaskList           string
->>>>>>> 651a26b2
 		SearchAttributes   map[string][]byte
 		CloseTimestamp     int64
 		Status             executionpb.WorkflowExecutionStatus
@@ -641,17 +629,17 @@
 		ExecutionTimestamp int64
 		WorkflowTimeout    int64
 		TaskID             int64
-<<<<<<< HEAD
 		Memo               *serialization.DataBlob
+		TaskList           string
 		SearchAttributes   map[string][]byte
 	}
 
 	// InternalCreateNamespaceRequest is used to create the namespace
 	InternalCreateNamespaceRequest struct {
-		ID					primitives.UUID
-		Name                string
-		Namespace           *serialization.DataBlob
-		IsGlobal            bool
+		ID        primitives.UUID
+		Name      string
+		Namespace *serialization.DataBlob
+		IsGlobal  bool
 	}
 
 	// InternalGetNamespaceResponse is the response for GetNamespace
@@ -663,7 +651,7 @@
 
 	// InternalUpdateNamespaceRequest is used to update namespace
 	InternalUpdateNamespaceRequest struct {
-		Id					primitives.UUID
+		Id                  primitives.UUID
 		Name                string
 		Namespace           *serialization.DataBlob
 		NotificationVersion int64
@@ -672,65 +660,6 @@
 	// InternalListNamespacesResponse is the response for GetNamespace
 	InternalListNamespacesResponse struct {
 		Namespaces    []*InternalGetNamespaceResponse
-=======
-		Memo               *DataBlob
-		TaskList           string
-		SearchAttributes   map[string][]byte
-	}
-
-	// InternalDomainConfig describes the domain configuration
-	InternalDomainConfig struct {
-		// NOTE: this retention is in days, not in seconds
-		Retention                int32
-		EmitMetric               bool                    // deprecated
-		ArchivalBucket           string                  // deprecated
-		ArchivalStatus           workflow.ArchivalStatus // deprecated
-		HistoryArchivalStatus    workflow.ArchivalStatus
-		HistoryArchivalURI       string
-		VisibilityArchivalStatus workflow.ArchivalStatus
-		VisibilityArchivalURI    string
-		BadBinaries              *DataBlob
-	}
-
-	// InternalCreateDomainRequest is used to create the domain
-	InternalCreateDomainRequest struct {
-		Info              *DomainInfo
-		Config            *InternalDomainConfig
-		ReplicationConfig *DomainReplicationConfig
-		IsGlobalDomain    bool
-		ConfigVersion     int64
-		FailoverVersion   int64
-	}
-
-	// InternalGetDomainResponse is the response for GetDomain
-	InternalGetDomainResponse struct {
-		Info                        *DomainInfo
-		Config                      *InternalDomainConfig
-		ReplicationConfig           *DomainReplicationConfig
-		IsGlobalDomain              bool
-		ConfigVersion               int64
-		FailoverVersion             int64
-		FailoverNotificationVersion int64
-		FailoverEndTime             *int64
-		NotificationVersion         int64
-	}
-
-	// InternalUpdateDomainRequest is used to update domain
-	InternalUpdateDomainRequest struct {
-		Info                        *DomainInfo
-		Config                      *InternalDomainConfig
-		ReplicationConfig           *DomainReplicationConfig
-		ConfigVersion               int64
-		FailoverVersion             int64
-		FailoverNotificationVersion int64
-		FailoverEndTime             *int64
-		NotificationVersion         int64
-	}
-
-	// InternalListDomainsResponse is the response for GetDomain
-	InternalListDomainsResponse struct {
-		Domains       []*InternalGetDomainResponse
->>>>>>> 651a26b2
 		NextPageToken []byte
 	}
 
